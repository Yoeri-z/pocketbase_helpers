--- conflicted
+++ resolved
@@ -1,5 +1,3 @@
-<<<<<<< HEAD
-=======
 ## 0.0.8
 - fixed mistake in readme
 - added `body` field to the `delete` methods
@@ -22,7 +20,6 @@
 - renamed `creationHook` and `updateHook` to `preCreationHook` and `preUpdateHook`
 - updated readme and inline docs
 
->>>>>>> 9f430212
 ## 0.0.5
 - Fixed breaking bug with filtering in fullList fetch
 
